from __future__ import absolute_import

<<<<<<< HEAD
import datetime
import logging
from collections import OrderedDict
from django.conf import settings
from RAPID.celery import app
from core.lookups import lookup_ip_whois, lookup_domain_whois, resolve_domain, geolocate_ip, lookup_ip_censys_https, \
    lookup_ip_total_hash
=======
import datetime, logging, json
from collections import OrderedDict
from django.conf import settings
from RAPID.celery import app
from core.lookups import lookup_ip_whois, lookup_domain_whois, resolve_domain, geolocate_ip, lookup_ip_censys_https
from core.threatcrowd import ThreatCrowd
>>>>>>> 09e912ab
from pivoteer.collectors.scrape import RobtexScraper, InternetIdentityScraper
from pivoteer.collectors.scrape import VirusTotalScraper, ThreatExpertScraper
from pivoteer.collectors.api import PassiveTotal
from .models import IndicatorRecord

<<<<<<< HEAD
logger = logging.getLogger(__name__)

=======
# Task to look up threatcrowd domain
@app.task(bind=True)
def domain_thc(self, domain):
    current_time = datetime.datetime.utcnow()
    record = ThreatCrowd.queryDomain(domain)
    record['domain'] = domain
    logger = logging.getLogger(None)
    logger.info("Retrieved ThreatCrowd data for domain %s. Data: %s" % (domain, json.dumps(record)))
    if record:
        try:
            record_entry = IndicatorRecord(record_type="TR",
                                            info_source="THR",
                                            info_date=current_time,
                                            info=record)
            logger.info("Created TR record_entry %s" % str(record_entry))
            record_entry.save()
            logger.info("TR record saved successfully")
        except Exception as e:
            logger.warn("Error creating or saving TR record: %s" % str(e))
            print(e)

# Task to look up threatcrowd ip
@app.task(bind=True)
def ip_thc(self, ip):
    current_time = datetime.datetime.utcnow()
    record = ThreatCrowd.queryIp(ip)
    record['ip'] = ip
    if record:
        try:
            record_entry = IndicatorRecord(record_type="TR",
                                            info_source="THR",
                                            info_date=current_time,
                                            info=record)
            record_entry.save()
        except Exception as e:
            print(e)
>>>>>>> 09e912ab

@app.task(bind=True)
def domain_whois(self, domain):
    current_time = datetime.datetime.utcnow()
    record = lookup_domain_whois(domain)

    if record:
        try:
            record_entry = IndicatorRecord(record_type="WR",
                                           info_source="WIS",
                                           info_date=current_time,
                                           info=OrderedDict({'domain_name': record['domain_name'],
                                                             'status': record['status'],
                                                             'registrar': record['registrar'],
                                                             'updated_date': record['updated_date'],
                                                             'expiration_date': record['expiration_date'],
                                                             'nameservers': record['nameservers'],
                                                             'contacts': record['contacts']}))
            record_entry.save()
        except Exception as e:
            print(e)


@app.task(bind=True)
def ip_whois(self, ip_address):
    current_time = datetime.datetime.utcnow()
    record = lookup_ip_whois(ip_address)

    if record:
        try:
            record_entry = IndicatorRecord(record_type="WR",
                                           info_source="WIS",
                                           info_date=current_time,
                                           info=OrderedDict({'query': record['query'],
                                                             'asn_cidr': record['asn_cidr'],
                                                             'asn': record['asn'],
                                                             'asn_registry': record['asn_registry'],
                                                             'asn_country_code': record['asn_country_code'],
                                                             'asn_date': record['asn_date'],
                                                             'referral': record['referral'],
                                                             'nets': record['nets']}))
            record_entry.save()
        except Exception as e:
            print(e)


@app.task(bind=True)
def domain_hosts(self, domain):
    current_time = datetime.datetime.utcnow()
    hosts = resolve_domain(domain)

    if type(hosts) == list:
        for host in hosts:

            ip_location = geolocate_ip(host)
            https_cert = lookup_ip_censys_https(host)

            try:
                record_entry = IndicatorRecord(record_type="HR",
                                               info_source="DNS",
                                               info_date=current_time,
                                               info=OrderedDict({"geo_location": ip_location,
                                                                 "https_cert": https_cert,
                                                                 "ip": host, "domain": domain}))
                record_entry.save()
            except Exception as e:
                print(e)


@app.task(bind=True)
def ip_hosts(self, ip_address):
    current_time = datetime.datetime.utcnow()
    scraper = RobtexScraper()
    hosts = scraper.run(ip_address)
    ip_location = geolocate_ip(ip_address)
    https_cert = lookup_ip_censys_https(ip_address)

    if type(hosts) == list:
        for host in hosts:
            try:
                record_entry = IndicatorRecord(record_type="HR",
                                               info_source="REX",
                                               info_date=current_time,
                                               info=OrderedDict({"geo_location": ip_location,
                                                                 "https_cert": https_cert,
                                                                 "ip": ip_address, "domain": host}))
                record_entry.save()
            except Exception as e:
                print(e)


@app.task(bind=True)
def passive_hosts(self, indicator, source):
    if source == "IID":
        scraper = InternetIdentityScraper()
        passive = scraper.run(indicator)  # returns table of data rows {ip, domain, date, ip_location}

    elif source == "PTO":
        api_key = settings.PASSIVE_TOTAL_API
        collector = PassiveTotal(api_key, api_version="v1")
        passive = collector.retrieve_data(indicator, "passive")

    elif source == "VTO":
        scraper = VirusTotalScraper()
        passive = scraper.get_passive(indicator)  # returns table of data rows {ip, domain, date, ip_location}

    else:
        passive = {}

    for entry in passive:
        try:
            record_entry = IndicatorRecord(record_type="HR",
                                           info_source=source,
                                           info_date=entry['date'],
                                           info=OrderedDict({"geo_location": entry['ip_location'],
                                                             "ip": entry['ip'], "domain": entry['domain']}))
            record_entry.save()
        except Exception as e:
            print(e)


@app.task(bind=True)
def malware_samples(self, indicator, source):
    if source == "VTO":
        scraper = VirusTotalScraper()
        malware = scraper.get_malware(indicator)  #

    elif source == "TEX":
        scraper = ThreatExpertScraper()
        malware = scraper.run(indicator)

    else:
        malware = []

    for entry in malware:
        try:
            record_entry = IndicatorRecord(record_type="MR",
                                           info_source=source,
                                           info_date=entry['date'],
                                           info=OrderedDict({"md5": entry['md5'],
                                                             "sha1": entry['sha1'],
                                                             "sha256": entry['sha256'],
                                                             "indicator": entry['C2'],
                                                             "link": entry['link']}))
            record_entry.save()
        except Exception as e:
            print(e)


@app.task(bind=True)
def total_hash_results(self, indicator):
    current_time = datetime.datetime.utcnow()
    th_results = lookup_ip_total_hash(indicator)
    logger.warn('MY TOTAL HASH RESULT >>>> ', th_results)

    if th_results:
        try:
            record_entry = IndicatorRecord(record_type="TR",
                                           info_source='THS',
                                           info_date=current_time,
                                           info=OrderedDict({"record": th_results,
                                                             "foo2": "bar2"}))
            record_entry.save()
        except Exception as e:
            print(e)<|MERGE_RESOLUTION|>--- conflicted
+++ resolved
@@ -1,30 +1,16 @@
 from __future__ import absolute_import
 
-<<<<<<< HEAD
-import datetime
-import logging
-from collections import OrderedDict
-from django.conf import settings
-from RAPID.celery import app
-from core.lookups import lookup_ip_whois, lookup_domain_whois, resolve_domain, geolocate_ip, lookup_ip_censys_https, \
-    lookup_ip_total_hash
-=======
 import datetime, logging, json
 from collections import OrderedDict
 from django.conf import settings
 from RAPID.celery import app
-from core.lookups import lookup_ip_whois, lookup_domain_whois, resolve_domain, geolocate_ip, lookup_ip_censys_https
+from core.lookups import lookup_ip_whois, lookup_domain_whois, resolve_domain, geolocate_ip, lookup_ip_censys_https, lookup_ip_total_hash
 from core.threatcrowd import ThreatCrowd
->>>>>>> 09e912ab
 from pivoteer.collectors.scrape import RobtexScraper, InternetIdentityScraper
 from pivoteer.collectors.scrape import VirusTotalScraper, ThreatExpertScraper
 from pivoteer.collectors.api import PassiveTotal
 from .models import IndicatorRecord
 
-<<<<<<< HEAD
-logger = logging.getLogger(__name__)
-
-=======
 # Task to look up threatcrowd domain
 @app.task(bind=True)
 def domain_thc(self, domain):
@@ -61,7 +47,6 @@
             record_entry.save()
         except Exception as e:
             print(e)
->>>>>>> 09e912ab
 
 @app.task(bind=True)
 def domain_whois(self, domain):
@@ -87,6 +72,7 @@
 
 @app.task(bind=True)
 def ip_whois(self, ip_address):
+
     current_time = datetime.datetime.utcnow()
     record = lookup_ip_whois(ip_address)
 
@@ -110,6 +96,7 @@
 
 @app.task(bind=True)
 def domain_hosts(self, domain):
+
     current_time = datetime.datetime.utcnow()
     hosts = resolve_domain(domain)
 
@@ -133,6 +120,7 @@
 
 @app.task(bind=True)
 def ip_hosts(self, ip_address):
+
     current_time = datetime.datetime.utcnow()
     scraper = RobtexScraper()
     hosts = scraper.run(ip_address)
@@ -152,9 +140,9 @@
             except Exception as e:
                 print(e)
 
-
 @app.task(bind=True)
 def passive_hosts(self, indicator, source):
+
     if source == "IID":
         scraper = InternetIdentityScraper()
         passive = scraper.run(indicator)  # returns table of data rows {ip, domain, date, ip_location}
@@ -185,9 +173,10 @@
 
 @app.task(bind=True)
 def malware_samples(self, indicator, source):
+
     if source == "VTO":
         scraper = VirusTotalScraper()
-        malware = scraper.get_malware(indicator)  #
+        malware = scraper.get_malware(indicator) #
 
     elif source == "TEX":
         scraper = ThreatExpertScraper()
