import pickle
import hashlib
import datetime
import logging
from django.db import models
from django.db.models import Q
from django.db.models import Max, Min
from django_pgjson.fields import JsonField
from core.utilities import check_domain_valid, get_base_domain


class IndicatorManager(models.Manager):

    LOGGER = logging.getLogger(__name__)

    def host_records(self, indicator):
        record_type = 'HR'

        records = self.get_queryset().filter(Q(record_type=record_type),
                                             Q(info__at_domain__endswith=indicator) |
                                             Q(info__at_ip__endswith=indicator))
        return records

    def recent_tc(self, indicator):
        record_type = 'TR'
        time_frame = datetime.datetime.utcnow() + datetime.timedelta(hours=-24)

        records = self.get_queryset().filter(Q(record_type=record_type),
                                             Q(info_date__gte=time_frame),
                                             Q(info__at_domain__endswith=indicator) |
                                             Q(info__at_ip__endswith=indicator)).values('info', 'info_date')
        if records:
            return records.latest('info_date')
        IndicatorManager.LOGGER.info("Failed to retrieve ThreatCrowd data for indicator %s" % s)
        return records

    def recent_hosts(self, indicator):
        record_type = 'HR'
        time_frame = datetime.datetime.utcnow() + datetime.timedelta(hours=-24)

        records = self.get_queryset().filter(Q(record_type=record_type),
                                             Q(info_date__gte=time_frame),
                                             Q(info__at_domain__endswith=indicator) |
                                             Q(info__at_ip__endswith=indicator))
        return records

    def historical_hosts(self, indicator, request):
        record_type = 'HR'
        time_frame = datetime.datetime.utcnow() + datetime.timedelta(hours=-24)

        if request.user.is_staff:
            records = self.get_queryset().filter(Q(record_type=record_type),
                                                 Q(info_date__lt=time_frame),
                                                 Q(info__at_domain__endswith=indicator) |
                                                 Q(info__at_ip__endswith=indicator))

        else:
            records = self.get_queryset().filter(~Q(info_source="PTO"),
                                                 ~Q(info_source="IID"),
                                                 Q(record_type=record_type),
                                                 Q(info_date__lt=time_frame),
                                                 Q(info__at_domain__endswith=indicator) |
                                                 Q(info__at_ip__endswith=indicator))
        return records

    def malware_records(self, indicator):
        record_type = 'MR'

        records = self.get_queryset().filter(Q(record_type=record_type),
                                             Q(info__contains=indicator))
        return records

    def recent_malware(self, indicator):
        record_type = 'MR'
        time_frame = datetime.datetime.utcnow() + datetime.timedelta(days=-30)

        records = self.get_queryset().filter(Q(record_type=record_type),
                                             Q(info_date__gte=time_frame),
                                             Q(info__contains=indicator))
        return records

    def historical_malware(self, indicator):
        record_type = 'MR'
        time_frame = datetime.datetime.utcnow() + datetime.timedelta(days=-30)

        records = self.get_queryset().filter(Q(record_type=record_type),
                                             Q(info_date__lt=time_frame),
                                             Q(info__contains=indicator))
        return records

    def whois_records(self, indicator):
        record_type = 'WR'

        if check_domain_valid(indicator):
            indicator = get_base_domain(indicator)

        records = self.get_queryset().filter(Q(record_type=record_type),
                                            Q(info__at_query__endswith=indicator) |
                                            Q(info__at_domain_name__endswith=indicator)).values('info', 'info_date')
        return records

    def recent_whois(self, indicator):
        record_type = 'WR'
        time_frame = datetime.datetime.utcnow() + datetime.timedelta(hours=-24)

        if check_domain_valid(indicator):
            indicator = get_base_domain(indicator)

        record = self.get_queryset().filter(Q(record_type=record_type),
                                            Q(info_date__gte=time_frame),
                                            Q(info__at_query__endswith=indicator) |
                                            Q(info__at_domain_name__endswith=indicator)).values('info', 'info_date')

        if record:
            return record.latest('info_date')

        return record

    def historical_whois(self, indicator):
        record_type = 'WR'
        time_frame = datetime.datetime.utcnow() + datetime.timedelta(hours=-24)

        if check_domain_valid(indicator):
            indicator = get_base_domain(indicator)

        raw_records = self.get_queryset().filter(Q(record_type=record_type),
                                                 Q(info_date__lt=time_frame),
                                                 Q(info__at_query__endswith=indicator) |
                                                 Q(info__at_domain_name__endswith=indicator)).values('info_hash',
                                                                                                     'info_date')

        tracking = []
        unique_records = []
        annotated_records = raw_records.annotate(latest=Max('info_date')).annotate(earliest=Min('info_date'))

        for record in annotated_records:
            hash_value = record['info_hash']

            if hash_value not in tracking:
                record_info = self.get_queryset().filter(info_hash=hash_value).values('info')[0]['info']
                new_record = {'latest': record['latest'], 'earliest': record['earliest'], 'info': record_info}
                unique_records.append(new_record)
                tracking.append(hash_value)

        return unique_records

    def totalhash_record(self, indicator):
        record_type = 'TR'
        time_frame = datetime.datetime.utcnow() + datetime.timedelta(hours=-24)
        records = 'foobar'
        return records


class IndicatorRecord(models.Model):

    record_choices = (
        ('HR', 'Host Record'),
        ('MR', 'Malware Record'),
        ('WR', 'Whois Record'),
<<<<<<< HEAD
        ('TR', 'Totalhash Record')
=======
        ('TR', 'ThreatCrowd Record'),
>>>>>>> 09e912ab
    )

    source_choices = (
        ('VTO', 'Virus Total'),
        ('TEX', 'Threat Expert'),
        ('IID', 'Internet Identity'),
        ('PTO', 'Passive Total'),
        ('DNS', 'DNS Query'),
        ('REX', 'Robtex'),
        ('WIS', 'WHOIS'),
<<<<<<< HEAD
        ('THS', 'TOTALHASH'),
=======
        ('THR', 'ThreatCrowd'),
>>>>>>> 09e912ab
    )

    record_type = models.CharField(max_length=2, choices=record_choices)
    created = models.DateTimeField(auto_now_add=True, editable=False)
    modified = models.DateTimeField(auto_now=True)

    info = JsonField()
    info_source = models.CharField(max_length=3, choices=source_choices)
    info_hash = models.CharField(max_length=40)
    info_date = models.DateTimeField()

    objects = IndicatorManager()

    class Meta:
        unique_together = (("info_hash", "info_source", "info_date"),)

    def generate_hash(self):
        info_pickle = pickle.dumps(self.info)
        info_sha1 = hashlib.sha1(info_pickle).hexdigest()
        return info_sha1

    def save(self, *args, **kwargs):

        if not self.info_hash:
            self.info_hash = self.generate_hash()

        super(IndicatorRecord, self).save(*args, **kwargs)


class TaskTracker(models.Model):
    """ Tracker for identifying and resuming tasks """
    keyword = models.CharField(max_length=253)
    group_id = models.CharField(max_length=50)
    type = models.CharField(max_length=50)
    date = models.DateTimeField()


class ExternalSessions(models.Model):
    """ External cookie sessions for scrapers """

    service_choices = (('IID', 'Internet Identity'),)

    service = models.CharField(max_length=3, choices=service_choices)
    cookie = JsonField()
<|MERGE_RESOLUTION|>--- conflicted
+++ resolved
@@ -144,12 +144,6 @@
 
         return unique_records
 
-    def totalhash_record(self, indicator):
-        record_type = 'TR'
-        time_frame = datetime.datetime.utcnow() + datetime.timedelta(hours=-24)
-        records = 'foobar'
-        return records
-
 
 class IndicatorRecord(models.Model):
 
@@ -157,11 +151,6 @@
         ('HR', 'Host Record'),
         ('MR', 'Malware Record'),
         ('WR', 'Whois Record'),
-<<<<<<< HEAD
-        ('TR', 'Totalhash Record')
-=======
-        ('TR', 'ThreatCrowd Record'),
->>>>>>> 09e912ab
     )
 
     source_choices = (
@@ -172,11 +161,6 @@
         ('DNS', 'DNS Query'),
         ('REX', 'Robtex'),
         ('WIS', 'WHOIS'),
-<<<<<<< HEAD
-        ('THS', 'TOTALHASH'),
-=======
-        ('THR', 'ThreatCrowd'),
->>>>>>> 09e912ab
     )
 
     record_type = models.CharField(max_length=2, choices=record_choices)
