--- conflicted
+++ resolved
@@ -6,13 +6,10 @@
 from django.conf import settings
 from RAPID.celery import app
 from core.threatcrowd import ThreatCrowd
-<<<<<<< HEAD
 from core.totalhash import TotalHashApi
 from core.lookups import lookup_ip_whois, lookup_domain_whois, resolve_domain, geolocate_ip, lookup_ip_censys_https, \
     lookup_google_safe_browsing
-=======
 from core.lookups import lookup_ip_whois, lookup_domain_whois, resolve_domain, geolocate_ip, lookup_ip_censys_https, lookup_google_safe_browsing, lookup_certs_censys
->>>>>>> 6f1f041c
 from pivoteer.collectors.scrape import RobtexScraper, InternetIdentityScraper
 from pivoteer.collectors.scrape import VirusTotalScraper, ThreatExpertScraper
 from pivoteer.collectors.api import PassiveTotal
@@ -20,8 +17,6 @@
 
 logger = logging.getLogger(None)
 
-<<<<<<< HEAD
-=======
 @app.task(bind=True)
 def certificate_cen(self, indicator):
 	current_time = datetime.datetime.utcnow()
@@ -38,7 +33,6 @@
 			logger.info("CE record saved successfully")
 		except Exception as e:
 			logger.warn("Error creating or saving CE record: %s" % str(e))
->>>>>>> 6f1f041c
 
 # Task to look up threatcrowd domain
 @app.task(bind=True)
@@ -50,16 +44,15 @@
     if record:
         try:
             record_entry = IndicatorRecord(record_type="TR",
-                                           info_source="THR",
-                                           info_date=current_time,
-                                           info=record)
+                                            info_source="THR",
+                                            info_date=current_time,
+                                            info=record)
             logger.info("Created TR record_entry %s" % str(record_entry))
             record_entry.save()
             logger.info("TR record saved successfully")
         except Exception as e:
             logger.warn("Error creating or saving TR record: %s" % str(e))
             print(e)
-
 
 # Task to look up threatcrowd ip
 @app.task(bind=True)
@@ -70,13 +63,12 @@
     if record:
         try:
             record_entry = IndicatorRecord(record_type="TR",
-                                           info_source="THR",
-                                           info_date=current_time,
-                                           info=record)
-            record_entry.save()
-        except Exception as e:
-            print(e)
-
+                                            info_source="THR",
+                                            info_date=current_time,
+                                            info=record)
+            record_entry.save()
+        except Exception as e:
+            print(e)
 
 @app.task(bind=True)
 def domain_whois(self, domain):
@@ -102,6 +94,7 @@
 
 @app.task(bind=True)
 def ip_whois(self, ip_address):
+
     current_time = datetime.datetime.utcnow()
     record = lookup_ip_whois(ip_address)
 
@@ -125,6 +118,7 @@
 
 @app.task(bind=True)
 def domain_hosts(self, domain):
+
     current_time = datetime.datetime.utcnow()
     hosts = resolve_domain(domain)
 
@@ -148,6 +142,7 @@
 
 @app.task(bind=True)
 def ip_hosts(self, ip_address):
+
     current_time = datetime.datetime.utcnow()
     scraper = RobtexScraper()
     hosts = scraper.run(ip_address)
@@ -167,9 +162,9 @@
             except Exception as e:
                 print(e)
 
-
 @app.task(bind=True)
 def passive_hosts(self, indicator, source):
+
     if source == "IID":
         scraper = InternetIdentityScraper()
         passive = scraper.run(indicator)  # returns table of data rows {ip, domain, date, ip_location}
@@ -200,9 +195,10 @@
 
 @app.task(bind=True)
 def malware_samples(self, indicator, source):
+
     if source == "VTO":
         scraper = VirusTotalScraper()
-        malware = scraper.get_malware(indicator)  #
+        malware = scraper.get_malware(indicator) #
 
     elif source == "TEX":
         scraper = ThreatExpertScraper()
@@ -224,7 +220,6 @@
             record_entry.save()
         except Exception as e:
             print(e)
-
 
 @app.task(bind=True)
 def google_safebrowsing(self, indicator):
@@ -238,7 +233,7 @@
                                        info_date=current_time,
                                        # We store the status code that the Google SafeSearch API returns.
                                        info=OrderedDict({"indicator": indicator,
-                                                         "statusCode": safebrowsing_status,
+                                                        "statusCode": safebrowsing_status,
                                                          "body": safebrowsing_body}))
         record_entry.save()
     except Exception as e:
