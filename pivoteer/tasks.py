from __future__ import absolute_import

import datetime, logging, json, ipaddress
import dpath.util
from collections import OrderedDict
from django.conf import settings
from RAPID.celery import app
from core.threatcrowd import ThreatCrowd
<<<<<<< HEAD
from core.totalhash import TotalHashApi
=======
from core.lookups import lookup_ip_whois, lookup_domain_whois, resolve_domain, geolocate_ip, lookup_ip_censys_https, lookup_google_safe_browsing
>>>>>>> 22b0ac54
from pivoteer.collectors.scrape import RobtexScraper, InternetIdentityScraper
from pivoteer.collectors.scrape import VirusTotalScraper, ThreatExpertScraper
from pivoteer.collectors.api import PassiveTotal
from .models import IndicatorRecord

<<<<<<< HEAD
=======
logger = logging.getLogger(None)
>>>>>>> 22b0ac54

# Task to look up threatcrowd domain
@app.task(bind=True)
def domain_thc(self, domain):
    current_time = datetime.datetime.utcnow()
    record = ThreatCrowd.queryDomain(domain)
    record['domain'] = domain
    logger.info("Retrieved ThreatCrowd data for domain %s. Data: %s" % (domain, json.dumps(record)))
    if record:
        try:
            record_entry = IndicatorRecord(record_type="TR",
                                           info_source="THR",
                                           info_date=current_time,
                                           info=record)
            logger.info("Created TR record_entry %s" % str(record_entry))
            record_entry.save()
            logger.info("TR record saved successfully")
        except Exception as e:
            logger.warn("Error creating or saving TR record: %s" % str(e))
            print(e)


# Task to look up threatcrowd ip
@app.task(bind=True)
def ip_thc(self, ip):
    current_time = datetime.datetime.utcnow()
    record = ThreatCrowd.queryIp(ip)
    record['ip'] = ip
    if record:
        try:
            record_entry = IndicatorRecord(record_type="TR",
                                           info_source="THR",
                                           info_date=current_time,
                                           info=record)
            record_entry.save()
        except Exception as e:
            print(e)


@app.task(bind=True)
def domain_whois(self, domain):
    current_time = datetime.datetime.utcnow()
    record = lookup_domain_whois(domain)

    if record:
        try:
            record_entry = IndicatorRecord(record_type="WR",
                                           info_source="WIS",
                                           info_date=current_time,
                                           info=OrderedDict({'domain_name': record['domain_name'],
                                                             'status': record['status'],
                                                             'registrar': record['registrar'],
                                                             'updated_date': record['updated_date'],
                                                             'expiration_date': record['expiration_date'],
                                                             'nameservers': record['nameservers'],
                                                             'contacts': record['contacts']}))
            record_entry.save()
        except Exception as e:
            print(e)


@app.task(bind=True)
def ip_whois(self, ip_address):
    current_time = datetime.datetime.utcnow()
    record = lookup_ip_whois(ip_address)

    if record:
        try:
            record_entry = IndicatorRecord(record_type="WR",
                                           info_source="WIS",
                                           info_date=current_time,
                                           info=OrderedDict({'query': record['query'],
                                                             'asn_cidr': record['asn_cidr'],
                                                             'asn': record['asn'],
                                                             'asn_registry': record['asn_registry'],
                                                             'asn_country_code': record['asn_country_code'],
                                                             'asn_date': record['asn_date'],
                                                             'referral': record['referral'],
                                                             'nets': record['nets']}))
            record_entry.save()
        except Exception as e:
            print(e)


@app.task(bind=True)
def domain_hosts(self, domain):
    current_time = datetime.datetime.utcnow()
    hosts = resolve_domain(domain)

    if type(hosts) == list:
        for host in hosts:

            ip_location = geolocate_ip(host)
            https_cert = lookup_ip_censys_https(host)

            try:
                record_entry = IndicatorRecord(record_type="HR",
                                               info_source="DNS",
                                               info_date=current_time,
                                               info=OrderedDict({"geo_location": ip_location,
                                                                 "https_cert": https_cert,
                                                                 "ip": host, "domain": domain}))
                record_entry.save()
            except Exception as e:
                print(e)


@app.task(bind=True)
def ip_hosts(self, ip_address):
    current_time = datetime.datetime.utcnow()
    scraper = RobtexScraper()
    hosts = scraper.run(ip_address)
    ip_location = geolocate_ip(ip_address)
    https_cert = lookup_ip_censys_https(ip_address)

    if type(hosts) == list:
        for host in hosts:
            try:
                record_entry = IndicatorRecord(record_type="HR",
                                               info_source="REX",
                                               info_date=current_time,
                                               info=OrderedDict({"geo_location": ip_location,
                                                                 "https_cert": https_cert,
                                                                 "ip": ip_address, "domain": host}))
                record_entry.save()
            except Exception as e:
                print(e)


@app.task(bind=True)
def passive_hosts(self, indicator, source):
    if source == "IID":
        scraper = InternetIdentityScraper()
        passive = scraper.run(indicator)  # returns table of data rows {ip, domain, date, ip_location}

    elif source == "PTO":
        api_key = settings.PASSIVE_TOTAL_API
        collector = PassiveTotal(api_key, api_version="v1")
        passive = collector.retrieve_data(indicator, "passive")

    elif source == "VTO":
        scraper = VirusTotalScraper()
        passive = scraper.get_passive(indicator)  # returns table of data rows {ip, domain, date, ip_location}

    else:
        passive = {}

    for entry in passive:
        try:
            record_entry = IndicatorRecord(record_type="HR",
                                           info_source=source,
                                           info_date=entry['date'],
                                           info=OrderedDict({"geo_location": entry['ip_location'],
                                                             "ip": entry['ip'], "domain": entry['domain']}))
            record_entry.save()
        except Exception as e:
            print(e)


@app.task(bind=True)
def malware_samples(self, indicator, source):
    if source == "VTO":
        scraper = VirusTotalScraper()
        malware = scraper.get_malware(indicator)  #

    elif source == "TEX":
        scraper = ThreatExpertScraper()
        malware = scraper.run(indicator)

    else:
        malware = []

    for entry in malware:
        try:
            record_entry = IndicatorRecord(record_type="MR",
                                           info_source=source,
                                           info_date=entry['date'],
                                           info=OrderedDict({"md5": entry['md5'],
                                                             "sha1": entry['sha1'],
                                                             "sha256": entry['sha256'],
                                                             "indicator": entry['C2'],
                                                             "link": entry['link']}))
            record_entry.save()
        except Exception as e:
            print(e)

<<<<<<< HEAD

# Task to look up totalhash domain
@app.task(bind=True)
def domain_th(self, domain):
    api_id = settings.TOTAL_HASH_API_ID
    api_secret = settings.TOTAL_HASH_SECRET
    current_time = datetime.datetime.utcnow()
    th = TotalHashApi(user=api_id, key=api_secret)
    # query = str.join(':', ("dnsrr", domain))
    query = "dnsrr:" + domain
    res = th.do_search(query)
    record = th.json_response(res)
    record_count = dpath.util.get(json.loads(record), "response/result/numFound")
    logger = logging.getLogger(None)
    logger.info(">>>>>>>>>Retrieved Totalhash data for query %s Data: %s" % (query, record))
    if int(record_count) > 0:
        try:
            dict_record = json.loads(record)
            dict_record['domain'] = domain
            record_entry = IndicatorRecord(record_type="TH",
                                           info_source="THS",
                                           info_date=current_time,
                                           info=dict_record)
            logger.info("Created TH record_entry %s" % str(record_entry))
            record_entry.save()
            logger.info("TH record saved successfully")
        except Exception as e:
            logger.warn("Error creating or saving TH record: %s" % str(e))
            print(e)
    else:
        logger.info(">>>>>>>>>Totalhash data is not saved because recode count is %s" % record_count)

# Task to look up totalhash ip
@app.task(bind=True)
def ip_th(self, ip):
    try:
        ipaddress.ip_address(ip)
        api_id = settings.TOTAL_HASH_API_ID
        api_secret = settings.TOTAL_HASH_SECRET
        current_time = datetime.datetime.utcnow()
        th = TotalHashApi(user=api_id, key=api_secret)
        query = 'ip:' + ip
        res = th.do_search(query)
        record = th.json_response(res)
        logger = logging.getLogger(None)
        logger.info("Retrieved Totalhash data for ip %s. Data: %s" % (ip, record))
        if record:
            try:
                record_entry = IndicatorRecord(record_type="TH",
                                               info_source="THS",
                                               info_date=current_time,
                                               info=record)
                record_entry.save()
            except Exception as e:
                print(e)
    except ValueError:
        logger.debug("Invalid IP address passed")
        return
=======
@app.task(bind=True)
def google_safebrowsing(self, indicator):
    current_time = datetime.datetime.utcnow()
    safebrowsing_response = lookup_google_safe_browsing(indicator)
    safebrowsing_status = safebrowsing_response[0]
    safebrowsing_body = safebrowsing_response[1]
    try:
        record_entry = IndicatorRecord(record_type="SB",
                                       info_source='GSB',
                                       info_date=current_time,
                                       # We store the status code that the Google SafeSearch API returns.
                                       info=OrderedDict({"indicator": indicator,
                                                        "statusCode": safebrowsing_status,
                                                         "body": safebrowsing_body}))
        record_entry.save()
    except Exception as e:
        print(e)
>>>>>>> 22b0ac54
<|MERGE_RESOLUTION|>--- conflicted
+++ resolved
@@ -6,20 +6,15 @@
 from django.conf import settings
 from RAPID.celery import app
 from core.threatcrowd import ThreatCrowd
-<<<<<<< HEAD
 from core.totalhash import TotalHashApi
-=======
 from core.lookups import lookup_ip_whois, lookup_domain_whois, resolve_domain, geolocate_ip, lookup_ip_censys_https, lookup_google_safe_browsing
->>>>>>> 22b0ac54
 from pivoteer.collectors.scrape import RobtexScraper, InternetIdentityScraper
 from pivoteer.collectors.scrape import VirusTotalScraper, ThreatExpertScraper
 from pivoteer.collectors.api import PassiveTotal
 from .models import IndicatorRecord
 
-<<<<<<< HEAD
-=======
+
 logger = logging.getLogger(None)
->>>>>>> 22b0ac54
 
 # Task to look up threatcrowd domain
 @app.task(bind=True)
@@ -40,7 +35,6 @@
         except Exception as e:
             logger.warn("Error creating or saving TR record: %s" % str(e))
             print(e)
-
 
 # Task to look up threatcrowd ip
 @app.task(bind=True)
@@ -206,7 +200,24 @@
         except Exception as e:
             print(e)
 
-<<<<<<< HEAD
+@app.task(bind=True)
+def google_safebrowsing(self, indicator):
+    current_time = datetime.datetime.utcnow()
+    safebrowsing_response = lookup_google_safe_browsing(indicator)
+    safebrowsing_status = safebrowsing_response[0]
+    safebrowsing_body = safebrowsing_response[1]
+    try:
+        record_entry = IndicatorRecord(record_type="SB",
+                                       info_source='GSB',
+                                       info_date=current_time,
+                                       # We store the status code that the Google SafeSearch API returns.
+                                       info=OrderedDict({"indicator": indicator,
+                                                        "statusCode": safebrowsing_status,
+                                                         "body": safebrowsing_body}))
+        record_entry.save()
+    except Exception as e:
+        print(e)
+
 
 # Task to look up totalhash domain
 @app.task(bind=True)
@@ -265,22 +276,3 @@
     except ValueError:
         logger.debug("Invalid IP address passed")
         return
-=======
-@app.task(bind=True)
-def google_safebrowsing(self, indicator):
-    current_time = datetime.datetime.utcnow()
-    safebrowsing_response = lookup_google_safe_browsing(indicator)
-    safebrowsing_status = safebrowsing_response[0]
-    safebrowsing_body = safebrowsing_response[1]
-    try:
-        record_entry = IndicatorRecord(record_type="SB",
-                                       info_source='GSB',
-                                       info_date=current_time,
-                                       # We store the status code that the Google SafeSearch API returns.
-                                       info=OrderedDict({"indicator": indicator,
-                                                        "statusCode": safebrowsing_status,
-                                                         "body": safebrowsing_body}))
-        record_entry.save()
-    except Exception as e:
-        print(e)
->>>>>>> 22b0ac54
