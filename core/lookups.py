import unittest
import os
import logging
import tldextract
import pythonwhois
import dns.resolver
import geoip2.database
import urllib.request
from ipwhois import IPWhois
from collections import OrderedDict
from ipwhois.ipwhois import IPDefinedError
from censys.ipv4 import CensysIPv4
from censys.certificates import CensysCertificates
from censys.base import CensysException
from django.conf import settings

logger = logging.getLogger(__name__)
current_directory = os.path.dirname(__file__)


def geolocate_ip(ip):
    geolocation_database = os.path.join(current_directory, 'GeoLite2-City.mmdb')
    reader = geoip2.database.Reader(geolocation_database)

    try:
        response = reader.city(ip)

        # Geo-location results - city, state / province, country
        results = OrderedDict({"city": response.city.name,
                               "province": response.subdivisions.most_specific.name,
                               "country": response.country.name})
        return results

    except ValueError:
        logger.debug("Invalid IP address passed")

    except geoip2.errors.AddressNotFoundError:
        logger.debug("IP address not found in database")

    except Exception as unexpected_error:
        logger.error("Unexpected error %s" % unexpected_error)

    return OrderedDict({"city": "", "province": "", "country": ""})


def resolve_domain(domain):
    # Set resolver to Google openDNS servers
    resolver = dns.resolver.Resolver()
    resolver.nameservers = ['8.8.8.8', '8.8.4.4']

    try:
        query_answer = resolver.query(qname=domain)
        answer = [raw_data.address for raw_data in query_answer]
        return answer

    except dns.resolver.NXDOMAIN:
        alert = "NX Domain"

    except dns.resolver.Timeout:
        alert = "Query Timeout"

    except dns.resolver.NoAnswer:
        alert = "No Answer"

    except dns.resolver.NoNameservers:
        alert = "No Name Server"

    except Exception:
        alert = "Unexpected error"

    return [alert]


def lookup_domain_whois(domain):
    # Extract base domain name for lookup
    ext = tldextract.extract(domain)
    delimiter = "."
    sequence = (ext.domain, ext.tld)
    domain_name = delimiter.join(sequence)

    try:
        # Retrieve parsed record
        record = pythonwhois.get_whois(domain_name)
        record.pop("raw", None)
        record['domain_name'] = domain_name
        return record

    except Exception as unexpected_error:
        logger.error("Unexpected error %s" % unexpected_error)

    return None


def lookup_ip_whois(ip):
    try:
        # Retrieve parsed record
        record = IPWhois(ip).lookup()
        record.pop("raw", None)
        record.pop("raw_referral", None)
        return record

    except ValueError:
        logger.debug("Invalid IP address passed")

    except IPDefinedError:
        logger.debug("Private-use network IP address passed")

    except Exception as unexpected_error:
        logger.error("Unexpected error %s" % unexpected_error)

    return None


# See docs: https://developers.google.com/safe-browsing/lookup_guide#HTTPGETRequest

def lookup_google_safe_browsing(domain):
    url = "https://sb-ssl.google.com/safebrowsing/api/lookup?client=" + settings.GOOGLE_SAFEBROWSING_API_CLIENT + "&key=" + settings.GOOGLE_SAFEBROWSING_API_KEY + "&appver=1.5.2&pver=3.1&url=" + domain
    response = urllib.request.urlopen(url)

    # We only get a request body when Google thinks the indicator is malicious. There are a few different values it might return.
    if response.status == 200:
        body = response.read().decode("utf-8")

    elif response.status == 400:
        logger.error("Bad request to Google SafeBrowsing API. Indicator:")
        logger.error(domain)
        body = "Bad Request to API"

    elif response.status == 401:
        logger.error("Bad API key for Google SafeBrowsing API.")
        body = "Bad Request to API"

    elif response.status == 503:
        logger.error("Google SafeSearch API is unresponsive. Potentially too many requests coming from our application, or their service is down.")
        body = "SafeBrowsing API offline or throttling our requests"

    # There is no body when the API thinks this inidcator is safe.
    else:
        body = "OK"

    return (response.status, body)

def lookup_ip_censys_https(ip):
    api_id = settings.CENSYS_API_ID
    api_secret = settings.CENSYS_API_SECRET

    try:
        ip_data = CensysIPv4(api_id=api_id, api_secret=api_secret).view(ip)
        return ip_data['443']['https']['tls']['certificate']['parsed']
    except KeyError:
        return {'status': 404, 'message': "No HTTPS certificate data was found for IP " + ip}
    except CensysException as ce:
<<<<<<< HEAD
        return {'status': ce.status_code, 'message': ce.message}


=======
        return {'status':ce.status_code,'message':ce.message}

def lookup_certs_censys(other, count):
    api_id = settings.CENSYS_API_ID
    api_secret = settings.CENSYS_API_SECRET

    try:
        cc = CensysCertificates(api_id=api_id, api_secret=api_secret)
        generator = cc.search(other)
        i = 0
        results = {'records':[]}
        for record in generator:
            if i == 0:
                results['total'] = generator.gi_frame.f_locals['payload']['metadata']['count']
            for sha256 in record['parsed.fingerprint_sha256']:
                results['records'].append(cc.view(sha256))
                i+=1
            if i >= count:
                break
        results['count'] = i
        return results
    except CensysException as ce:
        return {'status':ce.status_code,'message':ce.message}
>>>>>>> 6f1f041c
<|MERGE_RESOLUTION|>--- conflicted
+++ resolved
@@ -19,6 +19,7 @@
 
 
 def geolocate_ip(ip):
+
     geolocation_database = os.path.join(current_directory, 'GeoLite2-City.mmdb')
     reader = geoip2.database.Reader(geolocation_database)
 
@@ -44,6 +45,7 @@
 
 
 def resolve_domain(domain):
+
     # Set resolver to Google openDNS servers
     resolver = dns.resolver.Resolver()
     resolver.nameservers = ['8.8.8.8', '8.8.4.4']
@@ -72,6 +74,7 @@
 
 
 def lookup_domain_whois(domain):
+
     # Extract base domain name for lookup
     ext = tldextract.extract(domain)
     delimiter = "."
@@ -92,6 +95,7 @@
 
 
 def lookup_ip_whois(ip):
+
     try:
         # Retrieve parsed record
         record = IPWhois(ip).lookup()
@@ -109,7 +113,6 @@
         logger.error("Unexpected error %s" % unexpected_error)
 
     return None
-
 
 # See docs: https://developers.google.com/safe-browsing/lookup_guide#HTTPGETRequest
 
@@ -148,13 +151,8 @@
         ip_data = CensysIPv4(api_id=api_id, api_secret=api_secret).view(ip)
         return ip_data['443']['https']['tls']['certificate']['parsed']
     except KeyError:
-        return {'status': 404, 'message': "No HTTPS certificate data was found for IP " + ip}
+        return {'status':404,'message':"No HTTPS certificate data was found for IP " + ip}
     except CensysException as ce:
-<<<<<<< HEAD
-        return {'status': ce.status_code, 'message': ce.message}
-
-
-=======
         return {'status':ce.status_code,'message':ce.message}
 
 def lookup_certs_censys(other, count):
@@ -177,5 +175,4 @@
         results['count'] = i
         return results
     except CensysException as ce:
-        return {'status':ce.status_code,'message':ce.message}
->>>>>>> 6f1f041c
+        return {'status':ce.status_code,'message':ce.message}